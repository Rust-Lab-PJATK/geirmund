use prost::{Enumeration, Message, Oneof};

<<<<<<< HEAD
#[derive(Message, PartialEq)]
=======
#[derive(Message, Clone, PartialEq, Eq)]
>>>>>>> 940bbe97
pub struct Packet {
    // Must be wrapped with an `Option` as `prost` crate requires so.
    #[prost(oneof = "MasterMessage", tags = "1, 2")]
    pub msg: Option<MasterMessage>,
}

<<<<<<< HEAD
#[derive(Oneof, PartialEq)]
=======
#[derive(Oneof, Clone, PartialEq, Eq)]
>>>>>>> 940bbe97
pub enum MasterMessage {
    #[prost(message, tag = "1")]
    LoadCommand(LoadCommand),

    #[prost(message, tag = "2")]
    GenerateCommand(GenerateCommand),
}

<<<<<<< HEAD
#[derive(Message, PartialEq)]
pub struct Load {
    #[prost(enumeration = "ModelType", tag = "1")]
    pub r#type: i32,
}

#[derive(Enumeration, Debug, PartialEq, Eq, Clone, Copy)]
=======
#[derive(Message, Copy, Clone, Eq, PartialEq)]
pub struct LoadCommand {
    #[prost(uint32, tag = "1")]
    pub id: u32,

    #[prost(enumeration = "ModelType", tag = "2")]
    pub r#type: i32,
}

#[derive(Enumeration, Debug, Copy, Clone, PartialEq, Eq)]
>>>>>>> 940bbe97
#[repr(i32)]
pub enum ModelType {
    Llama3v2_1B = 0,
}

<<<<<<< HEAD
#[derive(Message, PartialEq)]
pub struct Generate {
    #[prost(int32, tag = "1")]
    pub id: i32,
=======
#[derive(Message, Clone, PartialEq, Eq)]
pub struct GenerateCommand {
    #[prost(uint32, tag = "1")]
    pub id: u32,
>>>>>>> 940bbe97

    #[prost(enumeration = "ModelType", tag = "2")]
    pub r#type: i32,

    #[prost(string, tag = "3")]
    pub prompt: String,
}

impl Packet {
    pub fn new(msg: MasterMessage) -> Self {
        Self { msg: Some(msg) }
    }

    pub fn new_load_command(cmd: LoadCommand) -> Self {
        Self {
            msg: Some(MasterMessage::LoadCommand(cmd)),
        }
    }

    pub fn new_generate_command(cmd: GenerateCommand) -> Self {
        Self {
            msg: Some(MasterMessage::GenerateCommand(cmd)),
        }
    }
}

impl LoadCommand {
    pub fn new(id: u32, model_type: ModelType) -> Self {
        Self {
            id,
            r#type: model_type as i32,
        }
    }
}

impl GenerateCommand {
    pub fn new(id: u32, model_type: ModelType, prompt: String) -> Self {
        Self {
            id,
            r#type: model_type as i32,
            prompt,
        }
    }
}<|MERGE_RESOLUTION|>--- conflicted
+++ resolved
@@ -1,21 +1,13 @@
 use prost::{Enumeration, Message, Oneof};
 
-<<<<<<< HEAD
-#[derive(Message, PartialEq)]
-=======
 #[derive(Message, Clone, PartialEq, Eq)]
->>>>>>> 940bbe97
 pub struct Packet {
     // Must be wrapped with an `Option` as `prost` crate requires so.
     #[prost(oneof = "MasterMessage", tags = "1, 2")]
     pub msg: Option<MasterMessage>,
 }
 
-<<<<<<< HEAD
-#[derive(Oneof, PartialEq)]
-=======
 #[derive(Oneof, Clone, PartialEq, Eq)]
->>>>>>> 940bbe97
 pub enum MasterMessage {
     #[prost(message, tag = "1")]
     LoadCommand(LoadCommand),
@@ -24,15 +16,6 @@
     GenerateCommand(GenerateCommand),
 }
 
-<<<<<<< HEAD
-#[derive(Message, PartialEq)]
-pub struct Load {
-    #[prost(enumeration = "ModelType", tag = "1")]
-    pub r#type: i32,
-}
-
-#[derive(Enumeration, Debug, PartialEq, Eq, Clone, Copy)]
-=======
 #[derive(Message, Copy, Clone, Eq, PartialEq)]
 pub struct LoadCommand {
     #[prost(uint32, tag = "1")]
@@ -43,23 +26,15 @@
 }
 
 #[derive(Enumeration, Debug, Copy, Clone, PartialEq, Eq)]
->>>>>>> 940bbe97
 #[repr(i32)]
 pub enum ModelType {
     Llama3v2_1B = 0,
 }
 
-<<<<<<< HEAD
-#[derive(Message, PartialEq)]
-pub struct Generate {
-    #[prost(int32, tag = "1")]
-    pub id: i32,
-=======
 #[derive(Message, Clone, PartialEq, Eq)]
 pub struct GenerateCommand {
     #[prost(uint32, tag = "1")]
     pub id: u32,
->>>>>>> 940bbe97
 
     #[prost(enumeration = "ModelType", tag = "2")]
     pub r#type: i32,
