--- conflicted
+++ resolved
@@ -1,10 +1,6 @@
 use crate::{ProtoResult, ProtoResultWrapper};
-<<<<<<< HEAD
 use prost::{Message, Oneof};
-=======
-use prost::{Enumeration, Message, Oneof};
-use std::fmt::Debug;
->>>>>>> 940bbe97
+
 
 #[derive(Message, Clone, Eq, PartialEq)]
 pub struct Packet {
@@ -41,7 +37,6 @@
 // as enums can not be passed as `Message` with `prost` crate.
 // This type should not be constructed directly
 // but rather with `WorkerError::into()`.
-<<<<<<< HEAD
 #[derive(Message, Clone, PartialEq, Eq)]
 pub struct WorkerErrorWrapper {
     #[prost(oneof = "WorkerError", tags = "1, 2, 3, 4, 5")]
@@ -73,22 +68,6 @@
 
     #[prost(string, optional, tag = "2")]
     content: Option<String>,
-=======
-#[derive(Message, Copy, Clone, PartialEq, Eq)]
-pub struct WorkerErrorWrapper {
-    #[prost(enumeration = "WorkerError", tag = "1")]
-    pub r#err: i32,
-}
-
-#[derive(Enumeration, Debug, Copy, Clone, PartialEq, Eq)]
-#[repr(i32)]
-pub enum WorkerError {
-    ModelBusy = 0,
-    ModelAlreadyLoaded = 1,
-    ModelNotLoaded = 2,
-    LoadingError = 3,
-    GenerationError = 4,
->>>>>>> 940bbe97
 }
 
 impl Packet {
@@ -123,7 +102,6 @@
     }
 }
 
-<<<<<<< HEAD
 impl WorkerErrorContent {
     pub fn new(id: u32) -> Self {
         Self { id, content: None }
@@ -140,10 +118,4 @@
 impl Into<WorkerErrorWrapper> for WorkerError {
     fn into(self) -> WorkerErrorWrapper {
         WorkerErrorWrapper { err: Some(self) }
-=======
-impl Into<WorkerErrorWrapper> for WorkerError {
-    fn into(self) -> WorkerErrorWrapper {
-        WorkerErrorWrapper { r#err: self as i32 }
->>>>>>> 940bbe97
-    }
 }